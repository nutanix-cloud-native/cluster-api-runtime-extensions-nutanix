// Copyright 2023 Nutanix. All rights reserved.
// SPDX-License-Identifier: Apache-2.0

package lifecycle

import (
	"github.com/samber/lo"
	"github.com/spf13/pflag"
	"sigs.k8s.io/controller-runtime/pkg/manager"

	"github.com/nutanix-cloud-native/cluster-api-runtime-extensions-nutanix/api/v1alpha1"
	"github.com/nutanix-cloud-native/cluster-api-runtime-extensions-nutanix/common/pkg/capi/clustertopology/handlers"
	"github.com/nutanix-cloud-native/cluster-api-runtime-extensions-nutanix/common/pkg/capi/clustertopology/handlers/lifecycle"
	"github.com/nutanix-cloud-native/cluster-api-runtime-extensions-nutanix/pkg/handlers/lifecycle/ccm"
	awsccm "github.com/nutanix-cloud-native/cluster-api-runtime-extensions-nutanix/pkg/handlers/lifecycle/ccm/aws"
	nutanixccm "github.com/nutanix-cloud-native/cluster-api-runtime-extensions-nutanix/pkg/handlers/lifecycle/ccm/nutanix"
	"github.com/nutanix-cloud-native/cluster-api-runtime-extensions-nutanix/pkg/handlers/lifecycle/clusterautoscaler"
	"github.com/nutanix-cloud-native/cluster-api-runtime-extensions-nutanix/pkg/handlers/lifecycle/cni/calico"
	"github.com/nutanix-cloud-native/cluster-api-runtime-extensions-nutanix/pkg/handlers/lifecycle/cni/cilium"
	"github.com/nutanix-cloud-native/cluster-api-runtime-extensions-nutanix/pkg/handlers/lifecycle/config"
	"github.com/nutanix-cloud-native/cluster-api-runtime-extensions-nutanix/pkg/handlers/lifecycle/cosi"
	"github.com/nutanix-cloud-native/cluster-api-runtime-extensions-nutanix/pkg/handlers/lifecycle/csi"
	"github.com/nutanix-cloud-native/cluster-api-runtime-extensions-nutanix/pkg/handlers/lifecycle/csi/awsebs"
	"github.com/nutanix-cloud-native/cluster-api-runtime-extensions-nutanix/pkg/handlers/lifecycle/csi/localpath"
	nutanixcsi "github.com/nutanix-cloud-native/cluster-api-runtime-extensions-nutanix/pkg/handlers/lifecycle/csi/nutanix"
	"github.com/nutanix-cloud-native/cluster-api-runtime-extensions-nutanix/pkg/handlers/lifecycle/csi/snapshotcontroller"
<<<<<<< HEAD
	konnectoragent "github.com/nutanix-cloud-native/cluster-api-runtime-extensions-nutanix/pkg/handlers/lifecycle/konnectoragent"
=======
	"github.com/nutanix-cloud-native/cluster-api-runtime-extensions-nutanix/pkg/handlers/lifecycle/ingress/awsloadbalancercontroller"
>>>>>>> 58197d65
	"github.com/nutanix-cloud-native/cluster-api-runtime-extensions-nutanix/pkg/handlers/lifecycle/nfd"
	"github.com/nutanix-cloud-native/cluster-api-runtime-extensions-nutanix/pkg/handlers/lifecycle/registry"
	"github.com/nutanix-cloud-native/cluster-api-runtime-extensions-nutanix/pkg/handlers/lifecycle/registry/cncfdistribution"
	"github.com/nutanix-cloud-native/cluster-api-runtime-extensions-nutanix/pkg/handlers/lifecycle/servicelbgc"
	"github.com/nutanix-cloud-native/cluster-api-runtime-extensions-nutanix/pkg/handlers/lifecycle/serviceloadbalancer"
	"github.com/nutanix-cloud-native/cluster-api-runtime-extensions-nutanix/pkg/handlers/lifecycle/serviceloadbalancer/metallb"
	"github.com/nutanix-cloud-native/cluster-api-runtime-extensions-nutanix/pkg/handlers/options"
)

type Handlers struct {
<<<<<<< HEAD
	globalOptions            *options.GlobalOptions
	calicoCNIConfig          *calico.CNIConfig
	ciliumCNIConfig          *cilium.CNIConfig
	nfdConfig                *nfd.Config
	clusterAutoscalerConfig  *clusterautoscaler.Config
	ebsConfig                *awsebs.Config
	nutanixCSIConfig         *nutanixcsi.Config
	awsccmConfig             *awsccm.AWSCCMConfig
	nutanixCCMConfig         *nutanixccm.Config
	metalLBConfig            *metallb.Config
	localPathCSIConfig       *localpath.Config
	snapshotControllerConfig *snapshotcontroller.Config
	cosiControllerConfig     *cosi.ControllerConfig
	konnectorAgentConfig     *konnectoragent.Config
	distributionConfig       *cncfdistribution.Config
=======
	globalOptions                   *options.GlobalOptions
	calicoCNIConfig                 *calico.CNIConfig
	ciliumCNIConfig                 *cilium.CNIConfig
	nfdConfig                       *nfd.Config
	clusterAutoscalerConfig         *clusterautoscaler.Config
	ebsConfig                       *awsebs.Config
	nutanixCSIConfig                *nutanixcsi.Config
	awsccmConfig                    *awsccm.AWSCCMConfig
	nutanixCCMConfig                *nutanixccm.Config
	metalLBConfig                   *metallb.Config
	localPathCSIConfig              *localpath.Config
	snapshotControllerConfig        *snapshotcontroller.Config
	cosiControllerConfig            *cosi.ControllerConfig
	awsLoadBalancerControllerConfig *awsloadbalancercontroller.ControllerConfig
	distributionConfig              *cncfdistribution.Config
>>>>>>> 58197d65
}

func New(
	globalOptions *options.GlobalOptions,
) *Handlers {
	return &Handlers{
		globalOptions: globalOptions,
		calicoCNIConfig: &calico.CNIConfig{
			GlobalOptions: globalOptions,
		},
<<<<<<< HEAD
		ciliumCNIConfig:          &cilium.CNIConfig{GlobalOptions: globalOptions},
		nfdConfig:                nfd.NewConfig(globalOptions),
		clusterAutoscalerConfig:  &clusterautoscaler.Config{GlobalOptions: globalOptions},
		ebsConfig:                awsebs.NewConfig(globalOptions),
		awsccmConfig:             awsccm.NewConfig(globalOptions),
		nutanixCSIConfig:         nutanixcsi.NewConfig(globalOptions),
		nutanixCCMConfig:         &nutanixccm.Config{GlobalOptions: globalOptions},
		metalLBConfig:            &metallb.Config{GlobalOptions: globalOptions},
		localPathCSIConfig:       localpath.NewConfig(globalOptions),
		snapshotControllerConfig: snapshotcontroller.NewConfig(globalOptions),
		cosiControllerConfig:     cosi.NewControllerConfig(globalOptions),
		konnectorAgentConfig:     konnectoragent.NewConfig(globalOptions),
		distributionConfig:       &cncfdistribution.Config{GlobalOptions: globalOptions},
=======
		ciliumCNIConfig:                 &cilium.CNIConfig{GlobalOptions: globalOptions},
		nfdConfig:                       nfd.NewConfig(globalOptions),
		clusterAutoscalerConfig:         &clusterautoscaler.Config{GlobalOptions: globalOptions},
		ebsConfig:                       awsebs.NewConfig(globalOptions),
		awsccmConfig:                    awsccm.NewConfig(globalOptions),
		awsLoadBalancerControllerConfig: awsloadbalancercontroller.NewControllerConfig(globalOptions),
		nutanixCSIConfig:                nutanixcsi.NewConfig(globalOptions),
		nutanixCCMConfig:                &nutanixccm.Config{GlobalOptions: globalOptions},
		metalLBConfig:                   &metallb.Config{GlobalOptions: globalOptions},
		localPathCSIConfig:              localpath.NewConfig(globalOptions),
		snapshotControllerConfig:        snapshotcontroller.NewConfig(globalOptions),
		cosiControllerConfig:            cosi.NewControllerConfig(globalOptions),
		distributionConfig:              &cncfdistribution.Config{GlobalOptions: globalOptions},
>>>>>>> 58197d65
	}
}

func (h *Handlers) AllHandlers(mgr manager.Manager) []handlers.Named {
	helmChartInfoGetter := config.NewHelmChartGetterFromConfigMap(
		h.globalOptions.HelmAddonsConfigMapName(),
		h.globalOptions.DefaultsNamespace(),
		mgr.GetClient(),
	)
	csiHandlers := map[string]csi.CSIProvider{
		v1alpha1.CSIProviderAWSEBS: awsebs.New(
			mgr.GetClient(),
			h.ebsConfig,
			helmChartInfoGetter,
		),
		v1alpha1.CSIProviderNutanix: nutanixcsi.New(
			mgr.GetClient(),
			h.nutanixCSIConfig,
			helmChartInfoGetter,
		),
		v1alpha1.CSIProviderLocalPath: localpath.New(
			mgr.GetClient(),
			h.localPathCSIConfig,
			helmChartInfoGetter,
		),
	}
	ccmHandlers := map[string]ccm.CCMProvider{
		v1alpha1.CCMProviderAWS: awsccm.New(mgr.GetClient(), h.awsccmConfig, helmChartInfoGetter),
		v1alpha1.CCMProviderNutanix: nutanixccm.New(
			mgr.GetClient(),
			h.nutanixCCMConfig,
			helmChartInfoGetter,
		),
	}
	registryHandlers := map[string]registry.RegistryProvider{
		v1alpha1.RegistryProviderCNCFDistribution: cncfdistribution.New(
			mgr.GetClient(),
			h.distributionConfig,
			helmChartInfoGetter,
		),
	}
	serviceLoadBalancerHandlers := map[string]serviceloadbalancer.ServiceLoadBalancerProvider{
		v1alpha1.ServiceLoadBalancerProviderMetalLB: metallb.New(
			mgr.GetClient(),
			h.metalLBConfig,
			helmChartInfoGetter,
		),
	}
	allHandlers := []handlers.Named{
		calico.New(mgr.GetClient(), h.calicoCNIConfig, helmChartInfoGetter),
		cilium.New(mgr.GetClient(), h.ciliumCNIConfig, helmChartInfoGetter),
		ccm.New(mgr.GetClient(), ccmHandlers),
		nfd.New(mgr.GetClient(), h.nfdConfig, helmChartInfoGetter),
		clusterautoscaler.New(mgr.GetClient(), h.clusterAutoscalerConfig, helmChartInfoGetter),
		csi.New(mgr.GetClient(), csiHandlers),
		snapshotcontroller.New(mgr.GetClient(), h.snapshotControllerConfig, helmChartInfoGetter),
		cosi.New(mgr.GetClient(), h.cosiControllerConfig, helmChartInfoGetter),
<<<<<<< HEAD
		konnectoragent.New(mgr.GetClient(), h.konnectorAgentConfig, helmChartInfoGetter),
=======
		awsloadbalancercontroller.New(mgr.GetClient(), h.awsLoadBalancerControllerConfig, helmChartInfoGetter),
>>>>>>> 58197d65
		servicelbgc.New(mgr.GetClient()),
		registry.New(mgr.GetClient(), registryHandlers),
		// The order of the handlers in the list is important and are called consecutively.
		// The MetalLB provider may be configured to create a IPAddressPool on the remote cluster.
		// However, the MetalLB provider also has a webhook that validates IPAddressPool requests.
		// Because this webhook relies on CNI and CCM to already be installed on the remote cluster,
		// we are placing this handler after the CNI and CCM handlers.
		serviceloadbalancer.New(mgr.GetClient(), serviceLoadBalancerHandlers),
	}

	var orderedHandlers []handlers.Named

	bccHandlers := lo.FlatMap(
		allHandlers,
		func(h handlers.Named, _ int) []lifecycle.BeforeClusterCreate {
			if h, ok := h.(lifecycle.BeforeClusterCreate); ok {
				return []lifecycle.BeforeClusterCreate{h}
			}
			return nil
		})
	if len(bccHandlers) > 0 {
		orderedHandlers = append(
			orderedHandlers,
			lifecycle.ParallelBeforeClusterCreateHook("caren", bccHandlers...),
		)
	}

	acpiHandlers := lo.FlatMap(
		allHandlers,
		func(h handlers.Named, _ int) []lifecycle.AfterControlPlaneInitialized {
			if h, ok := h.(lifecycle.AfterControlPlaneInitialized); ok {
				return []lifecycle.AfterControlPlaneInitialized{h}
			}
			return nil
		})
	if len(acpiHandlers) > 0 {
		orderedHandlers = append(
			orderedHandlers,
			lifecycle.ParallelAfterControlPlaneInitializedHook("caren", acpiHandlers...),
		)
	}

	bcuHandlers := lo.FlatMap(
		allHandlers,
		func(h handlers.Named, _ int) []lifecycle.BeforeClusterUpgrade {
			if h, ok := h.(lifecycle.BeforeClusterUpgrade); ok {
				return []lifecycle.BeforeClusterUpgrade{h}
			}
			return nil
		})
	if len(bcuHandlers) > 0 {
		orderedHandlers = append(
			orderedHandlers,
			lifecycle.ParallelBeforeClusterUpgradeHook("caren", bcuHandlers...),
		)
	}

	acpuHandlers := lo.FlatMap(
		allHandlers,
		func(h handlers.Named, _ int) []lifecycle.AfterControlPlaneUpgrade {
			if h, ok := h.(lifecycle.AfterControlPlaneUpgrade); ok {
				return []lifecycle.AfterControlPlaneUpgrade{h}
			}
			return nil
		})
	if len(acpuHandlers) > 0 {
		orderedHandlers = append(
			orderedHandlers,
			lifecycle.ParallelAfterControlPlaneUpgradeHook("caren", acpuHandlers...),
		)
	}

	bcdHandlers := lo.FlatMap(
		allHandlers,
		func(h handlers.Named, _ int) []lifecycle.BeforeClusterDelete {
			if h, ok := h.(lifecycle.BeforeClusterDelete); ok {
				return []lifecycle.BeforeClusterDelete{h}
			}
			return nil
		})
	if len(bcdHandlers) > 0 {
		orderedHandlers = append(
			orderedHandlers,
			lifecycle.ParallelBeforeClusterDeleteHook("caren", bcdHandlers...),
		)
	}

	return orderedHandlers
}

func (h *Handlers) AddFlags(flagSet *pflag.FlagSet) {
	h.nfdConfig.AddFlags("nfd", flagSet)
	h.clusterAutoscalerConfig.AddFlags("cluster-autoscaler", flagSet)
	h.calicoCNIConfig.AddFlags("cni.calico", flagSet)
	h.ciliumCNIConfig.AddFlags("cni.cilium", flagSet)
	h.ebsConfig.AddFlags("csi.aws-ebs", pflag.CommandLine)
	h.nutanixCSIConfig.AddFlags("csi.nutanix", flagSet)
	h.localPathCSIConfig.AddFlags("csi.local-path", flagSet)
	h.snapshotControllerConfig.AddFlags("csi.snapshot-controller", flagSet)
	h.awsccmConfig.AddFlags("ccm.aws", pflag.CommandLine)
	h.nutanixCCMConfig.AddFlags("ccm.nutanix", flagSet)
	h.metalLBConfig.AddFlags("metallb", flagSet)
	h.cosiControllerConfig.AddFlags("cosi.controller", flagSet)
	h.konnectorAgentConfig.AddFlags("konnector-agent", flagSet)
	h.distributionConfig.AddFlags("registry.cncf-distribution", flagSet)
}<|MERGE_RESOLUTION|>--- conflicted
+++ resolved
@@ -24,11 +24,8 @@
 	"github.com/nutanix-cloud-native/cluster-api-runtime-extensions-nutanix/pkg/handlers/lifecycle/csi/localpath"
 	nutanixcsi "github.com/nutanix-cloud-native/cluster-api-runtime-extensions-nutanix/pkg/handlers/lifecycle/csi/nutanix"
 	"github.com/nutanix-cloud-native/cluster-api-runtime-extensions-nutanix/pkg/handlers/lifecycle/csi/snapshotcontroller"
-<<<<<<< HEAD
 	konnectoragent "github.com/nutanix-cloud-native/cluster-api-runtime-extensions-nutanix/pkg/handlers/lifecycle/konnectoragent"
-=======
 	"github.com/nutanix-cloud-native/cluster-api-runtime-extensions-nutanix/pkg/handlers/lifecycle/ingress/awsloadbalancercontroller"
->>>>>>> 58197d65
 	"github.com/nutanix-cloud-native/cluster-api-runtime-extensions-nutanix/pkg/handlers/lifecycle/nfd"
 	"github.com/nutanix-cloud-native/cluster-api-runtime-extensions-nutanix/pkg/handlers/lifecycle/registry"
 	"github.com/nutanix-cloud-native/cluster-api-runtime-extensions-nutanix/pkg/handlers/lifecycle/registry/cncfdistribution"
@@ -39,23 +36,6 @@
 )
 
 type Handlers struct {
-<<<<<<< HEAD
-	globalOptions            *options.GlobalOptions
-	calicoCNIConfig          *calico.CNIConfig
-	ciliumCNIConfig          *cilium.CNIConfig
-	nfdConfig                *nfd.Config
-	clusterAutoscalerConfig  *clusterautoscaler.Config
-	ebsConfig                *awsebs.Config
-	nutanixCSIConfig         *nutanixcsi.Config
-	awsccmConfig             *awsccm.AWSCCMConfig
-	nutanixCCMConfig         *nutanixccm.Config
-	metalLBConfig            *metallb.Config
-	localPathCSIConfig       *localpath.Config
-	snapshotControllerConfig *snapshotcontroller.Config
-	cosiControllerConfig     *cosi.ControllerConfig
-	konnectorAgentConfig     *konnectoragent.Config
-	distributionConfig       *cncfdistribution.Config
-=======
 	globalOptions                   *options.GlobalOptions
 	calicoCNIConfig                 *calico.CNIConfig
 	ciliumCNIConfig                 *cilium.CNIConfig
@@ -70,8 +50,8 @@
 	snapshotControllerConfig        *snapshotcontroller.Config
 	cosiControllerConfig            *cosi.ControllerConfig
 	awsLoadBalancerControllerConfig *awsloadbalancercontroller.ControllerConfig
+  konnectorAgentConfig            *konnectoragent.Config
 	distributionConfig              *cncfdistribution.Config
->>>>>>> 58197d65
 }
 
 func New(
@@ -82,21 +62,6 @@
 		calicoCNIConfig: &calico.CNIConfig{
 			GlobalOptions: globalOptions,
 		},
-<<<<<<< HEAD
-		ciliumCNIConfig:          &cilium.CNIConfig{GlobalOptions: globalOptions},
-		nfdConfig:                nfd.NewConfig(globalOptions),
-		clusterAutoscalerConfig:  &clusterautoscaler.Config{GlobalOptions: globalOptions},
-		ebsConfig:                awsebs.NewConfig(globalOptions),
-		awsccmConfig:             awsccm.NewConfig(globalOptions),
-		nutanixCSIConfig:         nutanixcsi.NewConfig(globalOptions),
-		nutanixCCMConfig:         &nutanixccm.Config{GlobalOptions: globalOptions},
-		metalLBConfig:            &metallb.Config{GlobalOptions: globalOptions},
-		localPathCSIConfig:       localpath.NewConfig(globalOptions),
-		snapshotControllerConfig: snapshotcontroller.NewConfig(globalOptions),
-		cosiControllerConfig:     cosi.NewControllerConfig(globalOptions),
-		konnectorAgentConfig:     konnectoragent.NewConfig(globalOptions),
-		distributionConfig:       &cncfdistribution.Config{GlobalOptions: globalOptions},
-=======
 		ciliumCNIConfig:                 &cilium.CNIConfig{GlobalOptions: globalOptions},
 		nfdConfig:                       nfd.NewConfig(globalOptions),
 		clusterAutoscalerConfig:         &clusterautoscaler.Config{GlobalOptions: globalOptions},
@@ -109,8 +74,8 @@
 		localPathCSIConfig:              localpath.NewConfig(globalOptions),
 		snapshotControllerConfig:        snapshotcontroller.NewConfig(globalOptions),
 		cosiControllerConfig:            cosi.NewControllerConfig(globalOptions),
+    konnectorAgentConfig:            konnectoragent.NewConfig(globalOptions),
 		distributionConfig:              &cncfdistribution.Config{GlobalOptions: globalOptions},
->>>>>>> 58197d65
 	}
 }
 
@@ -168,11 +133,8 @@
 		csi.New(mgr.GetClient(), csiHandlers),
 		snapshotcontroller.New(mgr.GetClient(), h.snapshotControllerConfig, helmChartInfoGetter),
 		cosi.New(mgr.GetClient(), h.cosiControllerConfig, helmChartInfoGetter),
-<<<<<<< HEAD
 		konnectoragent.New(mgr.GetClient(), h.konnectorAgentConfig, helmChartInfoGetter),
-=======
 		awsloadbalancercontroller.New(mgr.GetClient(), h.awsLoadBalancerControllerConfig, helmChartInfoGetter),
->>>>>>> 58197d65
 		servicelbgc.New(mgr.GetClient()),
 		registry.New(mgr.GetClient(), registryHandlers),
 		// The order of the handlers in the list is important and are called consecutively.
