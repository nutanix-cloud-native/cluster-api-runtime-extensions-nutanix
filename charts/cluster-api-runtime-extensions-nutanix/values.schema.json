{
    "$schema": "https://json-schema.org/draft/2020-12/schema",
    "type": "object",
    "properties": {
        "certificates": {
            "type": "object",
            "properties": {
                "issuer": {
                    "type": "object",
                    "properties": {
                        "kind": {
                            "type": "string"
                        },
                        "name": {
                            "type": "string"
                        },
                        "selfSigned": {
                            "type": "boolean"
                        }
                    }
                }
            }
        },
        "deployDefaultClusterClasses": {
            "type": "boolean"
        },
        "deployment": {
            "type": "object",
            "properties": {
                "replicas": {
                    "type": "integer"
                }
            }
        },
        "enforceClusterAutoscalerLimits": {
            "type": "object",
            "properties": {
                "enabled": {
                    "type": "boolean"
                }
            }
        },
        "env": {
            "type": "object"
        },
        "failureDomainRollout": {
            "description": "Runtime configuration for the failure domain rollout controller. This controller monitors cluster.status.failureDomains and triggers rollouts on KubeadmControlPlane when there are meaningful changes to failure domains. e.g. when an active failure domain is disabled or removed, or when adding a new failure domain can improve the distribution of control plane nodes across failure domains.",
            "type": "object",
            "properties": {
                "concurrency": {
                    "description": "Concurrency of the failure domain rollout controller",
                    "type": "integer"
                },
                "enabled": {
                    "description": "Enable the failure domain rollout controller",
                    "type": "boolean"
                }
            }
        },
        "helmAddonsConfigMap": {
            "type": "string"
        },
        "helmRepository": {
            "type": "object",
            "properties": {
                "enabled": {
                    "type": "boolean"
                },
                "images": {
                    "type": "object",
                    "properties": {
                        "bundleInitializer": {
                            "type": "object",
                            "properties": {
                                "pullPolicy": {
                                    "type": "string"
                                },
                                "repository": {
                                    "type": "string"
                                },
                                "tag": {
                                    "type": "string"
                                }
                            }
                        },
                        "mindthegap": {
                            "type": "object",
                            "properties": {
                                "pullPolicy": {
                                    "type": "string"
                                },
                                "repository": {
                                    "type": "string"
                                },
                                "tag": {
                                    "type": "string"
                                }
                            }
                        }
                    }
                },
                "securityContext": {
                    "type": "object",
                    "properties": {
                        "fsGroup": {
                            "type": "integer"
                        },
                        "runAsGroup": {
                            "type": "integer"
                        },
                        "runAsUser": {
                            "type": "integer"
                        }
                    }
                }
            }
        },
        "hooks": {
            "type": "object",
            "properties": {
                "ccm": {
                    "type": "object",
                    "properties": {
                        "aws": {
                            "type": "object",
                            "properties": {
                                "helmAddonStrategy": {
                                    "type": "object",
                                    "properties": {
                                        "defaultValueTemplateConfigMap": {
                                            "type": "object",
                                            "properties": {
                                                "create": {
                                                    "type": "boolean"
                                                },
                                                "name": {
                                                    "type": "string"
                                                }
                                            }
                                        }
                                    }
                                },
                                "k8sMinorVersionToCCMVersion": {
                                    "type": "object",
                                    "properties": {
                                        "1.30": {
                                            "type": "string"
                                        },
                                        "1.31": {
                                            "type": "string"
                                        },
                                        "1.32": {
                                            "type": "string"
                                        },
                                        "1.33": {
                                            "type": "string"
                                        },
                                        "1.34": {
                                            "type": "string"
                                        }
                                    }
                                }
                            }
                        },
                        "nutanix": {
                            "type": "object",
                            "properties": {
                                "helmAddonStrategy": {
                                    "type": "object",
                                    "properties": {
                                        "defaultValueTemplateConfigMap": {
                                            "type": "object",
                                            "properties": {
                                                "create": {
                                                    "type": "boolean"
                                                },
                                                "name": {
                                                    "type": "string"
                                                }
                                            }
                                        }
                                    }
                                }
                            }
                        }
                    }
                },
                "clusterAutoscaler": {
                    "type": "object",
                    "properties": {
                        "crsStrategy": {
                            "type": "object",
                            "properties": {
                                "defaultInstallationConfigMap": {
                                    "type": "object",
                                    "properties": {
                                        "name": {
                                            "type": "string"
                                        }
                                    }
                                }
                            }
                        },
                        "helmAddonStrategy": {
                            "type": "object",
                            "properties": {
                                "defaultValueTemplateConfigMap": {
                                    "type": "object",
                                    "properties": {
                                        "create": {
                                            "type": "boolean"
                                        },
                                        "name": {
                                            "type": "string"
                                        }
                                    }
                                }
                            }
                        }
                    }
                },
                "cni": {
                    "type": "object",
                    "properties": {
                        "calico": {
                            "type": "object",
                            "properties": {
                                "crsStrategy": {
                                    "type": "object",
                                    "properties": {
                                        "defaultInstallationConfigMaps": {
                                            "type": "object",
                                            "properties": {
                                                "AWSCluster": {
                                                    "type": "object",
                                                    "properties": {
                                                        "configMap": {
                                                            "type": "object",
                                                            "properties": {
                                                                "content": {
                                                                    "type": "string"
                                                                },
                                                                "name": {
                                                                    "type": "string"
                                                                }
                                                            }
                                                        },
                                                        "create": {
                                                            "type": "boolean"
                                                        }
                                                    }
                                                },
                                                "DockerCluster": {
                                                    "type": "object",
                                                    "properties": {
                                                        "configMap": {
                                                            "type": "object",
                                                            "properties": {
                                                                "content": {
                                                                    "type": "string"
                                                                },
                                                                "name": {
                                                                    "type": "string"
                                                                }
                                                            }
                                                        },
                                                        "create": {
                                                            "type": "boolean"
                                                        }
                                                    }
                                                },
                                                "NutanixCluster": {
                                                    "type": "object",
                                                    "properties": {
                                                        "configMap": {
                                                            "type": "object",
                                                            "properties": {
                                                                "content": {
                                                                    "type": "string"
                                                                },
                                                                "name": {
                                                                    "type": "string"
                                                                }
                                                            }
                                                        },
                                                        "create": {
                                                            "type": "boolean"
                                                        }
                                                    }
                                                }
                                            }
                                        },
                                        "defaultTigeraOperatorConfigMap": {
                                            "type": "object",
                                            "properties": {
                                                "name": {
                                                    "type": "string"
                                                }
                                            }
                                        }
                                    }
                                },
                                "defaultPodSubnet": {
                                    "type": "string"
                                },
                                "helmAddonStrategy": {
                                    "type": "object",
                                    "properties": {
                                        "defaultValueTemplatesConfigMaps": {
                                            "type": "object",
                                            "properties": {
                                                "AWSCluster": {
                                                    "type": "object",
                                                    "properties": {
                                                        "create": {
                                                            "type": "boolean"
                                                        },
                                                        "name": {
                                                            "type": "string"
                                                        }
                                                    }
                                                },
                                                "DockerCluster": {
                                                    "type": "object",
                                                    "properties": {
                                                        "create": {
                                                            "type": "boolean"
                                                        },
                                                        "name": {
                                                            "type": "string"
                                                        }
                                                    }
                                                },
                                                "NutanixCluster": {
                                                    "type": "object",
                                                    "properties": {
                                                        "create": {
                                                            "type": "boolean"
                                                        },
                                                        "name": {
                                                            "type": "string"
                                                        }
                                                    }
                                                }
                                            }
                                        }
                                    }
                                }
                            }
                        },
                        "cilium": {
                            "type": "object",
                            "properties": {
                                "crsStrategy": {
                                    "type": "object",
                                    "properties": {
                                        "defaultCiliumConfigMap": {
                                            "type": "object",
                                            "properties": {
                                                "name": {
                                                    "type": "string"
                                                }
                                            }
                                        }
                                    }
                                },
                                "helmAddonStrategy": {
                                    "type": "object",
                                    "properties": {
                                        "defaultValueTemplateConfigMap": {
                                            "type": "object",
                                            "properties": {
                                                "create": {
                                                    "type": "boolean"
                                                },
                                                "name": {
                                                    "type": "string"
                                                }
                                            }
                                        }
                                    }
                                }
                            }
                        }
                    }
                },
                "cosi": {
                    "type": "object",
                    "properties": {
                        "controller": {
                            "type": "object",
                            "properties": {
                                "helmAddonStrategy": {
                                    "type": "object",
                                    "properties": {
                                        "defaultValueTemplateConfigMap": {
                                            "type": "object",
                                            "properties": {
                                                "create": {
                                                    "type": "boolean"
                                                },
                                                "name": {
                                                    "type": "string"
                                                }
                                            }
                                        }
                                    }
                                }
                            }
                        }
                    }
                },
                "csi": {
                    "type": "object",
                    "properties": {
                        "aws-ebs": {
                            "type": "object",
                            "properties": {
                                "helmAddonStrategy": {
                                    "type": "object",
                                    "properties": {
                                        "defaultValueTemplateConfigMap": {
                                            "type": "object",
                                            "properties": {
                                                "create": {
                                                    "type": "boolean"
                                                },
                                                "name": {
                                                    "type": "string"
                                                }
                                            }
                                        }
                                    }
                                }
                            }
                        },
                        "local-path": {
                            "type": "object",
                            "properties": {
                                "helmAddonStrategy": {
                                    "type": "object",
                                    "properties": {
                                        "defaultValueTemplateConfigMap": {
                                            "type": "object",
                                            "properties": {
                                                "create": {
                                                    "type": "boolean"
                                                },
                                                "name": {
                                                    "type": "string"
                                                }
                                            }
                                        }
                                    }
                                }
                            }
                        },
                        "nutanix": {
                            "type": "object",
                            "properties": {
                                "helmAddonStrategy": {
                                    "type": "object",
                                    "properties": {
                                        "defaultValueTemplateConfigMap": {
                                            "type": "object",
                                            "properties": {
                                                "create": {
                                                    "type": "boolean"
                                                },
                                                "name": {
                                                    "type": "string"
                                                }
                                            }
                                        }
                                    }
                                }
                            }
                        },
                        "snapshot-controller": {
                            "type": "object",
                            "properties": {
                                "helmAddonStrategy": {
                                    "type": "object",
                                    "properties": {
                                        "defaultValueTemplateConfigMap": {
                                            "type": "object",
                                            "properties": {
                                                "create": {
                                                    "type": "boolean"
                                                },
                                                "name": {
                                                    "type": "string"
                                                }
                                            }
                                        }
                                    }
                                }
                            }
                        }
                    }
                },
<<<<<<< HEAD
                "konnectorAgent": {
                    "type": "object",
                    "properties": {
                        "helmAddonStrategy": {
=======
                "ingress": {
                    "type": "object",
                    "properties": {
                        "awsLoadBalancerController": {
>>>>>>> 58197d65
                            "type": "object",
                            "properties": {
                                "defaultValueTemplateConfigMap": {
                                    "type": "object",
                                    "properties": {
                                        "create": {
                                            "type": "boolean"
                                        },
                                        "name": {
                                            "type": "string"
                                        }
                                    }
                                }
                            }
                        }
                    }
                },
                "nfd": {
                    "type": "object",
                    "properties": {
                        "crsStrategy": {
                            "type": "object",
                            "properties": {
                                "defaultInstallationConfigMap": {
                                    "type": "object",
                                    "properties": {
                                        "name": {
                                            "type": "string"
                                        }
                                    }
                                }
                            }
                        },
                        "helmAddonStrategy": {
                            "type": "object",
                            "properties": {
                                "defaultValueTemplateConfigMap": {
                                    "type": "object",
                                    "properties": {
                                        "create": {
                                            "type": "boolean"
                                        },
                                        "name": {
                                            "type": "string"
                                        }
                                    }
                                }
                            }
                        }
                    }
                },
                "registry": {
                    "type": "object",
                    "properties": {
                        "cncfDistribution": {
                            "type": "object",
                            "properties": {
                                "defaultValueTemplateConfigMap": {
                                    "type": "object",
                                    "properties": {
                                        "create": {
                                            "type": "boolean"
                                        },
                                        "name": {
                                            "type": "string"
                                        }
                                    }
                                }
                            }
                        }
                    }
                },
                "registrySyncer": {
                    "type": "object",
                    "properties": {
                        "defaultValueTemplateConfigMap": {
                            "type": "object",
                            "properties": {
                                "create": {
                                    "type": "boolean"
                                },
                                "name": {
                                    "type": "string"
                                }
                            }
                        }
                    }
                },
                "serviceLoadBalancer": {
                    "type": "object",
                    "properties": {
                        "metalLB": {
                            "type": "object",
                            "properties": {
                                "defaultValueTemplateConfigMap": {
                                    "type": "object",
                                    "properties": {
                                        "create": {
                                            "type": "boolean"
                                        },
                                        "name": {
                                            "type": "string"
                                        }
                                    }
                                }
                            }
                        }
                    }
                }
            }
        },
        "image": {
            "type": "object",
            "properties": {
                "pullPolicy": {
                    "type": "string"
                },
                "repository": {
                    "type": "string"
                },
                "tag": {
                    "type": "string"
                }
            }
        },
        "imagePullSecrets": {
            "description": "Optional secrets used for pulling the container image",
            "type": "array"
        },
        "namespaceSync": {
            "type": "object",
            "properties": {
                "enabled": {
                    "type": "boolean"
                },
                "sourceNamespace": {
                    "type": "string"
                },
                "targetNamespaceLabelKey": {
                    "type": "string"
                }
            }
        },
        "nodeSelector": {
            "type": "object"
        },
        "priorityClassName": {
            "description": "Priority class to be used for the pod.",
            "type": "string"
        },
        "resources": {
            "type": "object",
            "properties": {
                "limits": {
                    "type": "object",
                    "properties": {
                        "cpu": {
                            "type": "string"
                        },
                        "memory": {
                            "type": "string"
                        }
                    }
                },
                "requests": {
                    "type": "object",
                    "properties": {
                        "cpu": {
                            "type": "string"
                        },
                        "memory": {
                            "type": "string"
                        }
                    }
                }
            }
        },
        "securityContext": {
            "type": "object",
            "properties": {
                "runAsUser": {
                    "type": "integer"
                }
            }
        },
        "service": {
            "type": "object",
            "properties": {
                "annotations": {
                    "type": "object"
                },
                "port": {
                    "type": "integer"
                },
                "type": {
                    "type": "string"
                }
            }
        },
        "tolerations": {
            "description": "Kubernetes pod tolerations",
            "type": "array",
            "items": {
                "type": "object",
                "properties": {
                    "effect": {
                        "type": "string"
                    },
                    "key": {
                        "type": "string"
                    },
                    "operator": {
                        "type": "string"
                    }
                }
            }
        }
    }
}<|MERGE_RESOLUTION|>--- conflicted
+++ resolved
@@ -499,17 +499,10 @@
                         }
                     }
                 },
-<<<<<<< HEAD
-                "konnectorAgent": {
-                    "type": "object",
-                    "properties": {
-                        "helmAddonStrategy": {
-=======
                 "ingress": {
                     "type": "object",
                     "properties": {
                         "awsLoadBalancerController": {
->>>>>>> 58197d65
                             "type": "object",
                             "properties": {
                                 "defaultValueTemplateConfigMap": {
@@ -527,6 +520,27 @@
                         }
                     }
                 },
+                "konnectorAgent": {
+                    "type": "object",
+                    "properties": {
+                        "helmAddonStrategy": {
+                            "type": "object",
+                            "properties": {
+                                "defaultValueTemplateConfigMap": {
+                                    "type": "object",
+                                    "properties": {
+                                        "create": {
+                                            "type": "boolean"
+                                        },
+                                        "name": {
+                                            "type": "string"
+                                        }
+                                    }
+                                }
+                            }
+                        }
+                    }
+                },          
                 "nfd": {
                     "type": "object",
                     "properties": {
